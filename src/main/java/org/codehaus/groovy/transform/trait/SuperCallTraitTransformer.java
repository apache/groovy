/*
 *  Licensed to the Apache Software Foundation (ASF) under one
 *  or more contributor license agreements.  See the NOTICE file
 *  distributed with this work for additional information
 *  regarding copyright ownership.  The ASF licenses this file
 *  to you under the Apache License, Version 2.0 (the
 *  "License"); you may not use this file except in compliance
 *  with the License.  You may obtain a copy of the License at
 *
 *    http://www.apache.org/licenses/LICENSE-2.0
 *
 *  Unless required by applicable law or agreed to in writing,
 *  software distributed under the License is distributed on an
 *  "AS IS" BASIS, WITHOUT WARRANTIES OR CONDITIONS OF ANY
 *  KIND, either express or implied.  See the License for the
 *  specific language governing permissions and limitations
 *  under the License.
 */
package org.codehaus.groovy.transform.trait;

import groovy.lang.MetaProperty;
import org.codehaus.groovy.ast.ClassCodeExpressionTransformer;
import org.codehaus.groovy.ast.ClassHelper;
import org.codehaus.groovy.ast.ClassNode;
import org.codehaus.groovy.ast.InnerClassNode;
import org.codehaus.groovy.ast.MethodNode;
import org.codehaus.groovy.ast.Parameter;
import org.codehaus.groovy.ast.expr.ArgumentListExpression;
import org.codehaus.groovy.ast.expr.BinaryExpression;
import org.codehaus.groovy.ast.expr.ClassExpression;
import org.codehaus.groovy.ast.expr.ClosureExpression;
import org.codehaus.groovy.ast.expr.Expression;
import org.codehaus.groovy.ast.expr.MethodCallExpression;
import org.codehaus.groovy.ast.expr.PropertyExpression;
import org.codehaus.groovy.ast.expr.TupleExpression;
import org.codehaus.groovy.ast.expr.VariableExpression;
import org.codehaus.groovy.ast.tools.ClosureUtils;
import org.codehaus.groovy.control.SourceUnit;
import org.codehaus.groovy.syntax.Types;

import java.util.function.Function;

import static org.objectweb.asm.Opcodes.ACC_ABSTRACT;
import static org.objectweb.asm.Opcodes.ACC_PUBLIC;
import static org.objectweb.asm.Opcodes.ACC_STATIC;
import static org.objectweb.asm.Opcodes.ACC_SYNTHETIC;

/**
 * This transformer is used to transform calls to <code>SomeTrait.super.foo()</code> into the appropriate trait call.
 *
 * @since 2.3.0
 */
class SuperCallTraitTransformer extends ClassCodeExpressionTransformer {

    static final String UNRESOLVED_HELPER_CLASS = "UNRESOLVED_HELPER_CLASS";

    private final SourceUnit unit;

    SuperCallTraitTransformer(final SourceUnit unit) {
        this.unit = unit;
    }

    @Override
    protected SourceUnit getSourceUnit() {
        return unit;
    }

    @Override
    public Expression transform(final Expression exp) {
        if (exp instanceof BinaryExpression) {
            return transformBinaryExpression((BinaryExpression) exp);
        }
<<<<<<< HEAD
        if (exp instanceof ClosureExpression) {
            return transformClosureExpression((ClosureExpression) exp);
=======
        if (exp instanceof PropertyExpression) {
            return transformPropertyExpression((PropertyExpression) exp);
>>>>>>> ffb83225
        }
        if (exp instanceof MethodCallExpression) {
            return transformMethodCallExpression((MethodCallExpression) exp);
        }
        return super.transform(exp);
    }

    private Expression transformBinaryExpression(final BinaryExpression exp) {
        if (Types.isAssignment(exp.getOperation().getType()))
            // prevent transform of assignment target to accessor method call
            exp.getLeftExpression().putNodeMetaData("assign.target", exp.getOperation());

        Expression trn = super.transform(exp);
        if (trn instanceof BinaryExpression) {
            BinaryExpression bin = (BinaryExpression) trn;
            if (bin.getOperation().getType() == Types.ASSIGN && bin.getLeftExpression() instanceof PropertyExpression) {
                PropertyExpression leftExpression = (PropertyExpression) bin.getLeftExpression();
                ClassNode traitType = getTraitSuperTarget(leftExpression.getObjectExpression());
                if (traitType != null) {
                    ClassNode helperType = getHelper(traitType);
                    // TraitType.super.foo = ... -> TraitType$Helper.setFoo(this, ...)

                    String setterName = MetaProperty.getSetterName(leftExpression.getPropertyAsString());
                    for (MethodNode method : helperType.getMethods(setterName)) {
                        Parameter[] parameters = method.getParameters();
                        if (parameters.length == 2 && parameters[0].getType().equals(traitType)) {
                            MethodCallExpression setterCall = new MethodCallExpression(
                                    new ClassExpression(helperType),
                                    setterName,
                                    new ArgumentListExpression(
                                            new VariableExpression("this"),
                                            bin.getRightExpression()
                                    )
                            );
                            setterCall.getObjectExpression().setSourcePosition(leftExpression.getObjectExpression());
                            setterCall.getMethod().setSourcePosition(leftExpression.getProperty());
                            setterCall.setSpreadSafe(leftExpression.isSpreadSafe());
                            setterCall.setMethodTarget(method);
                            setterCall.setImplicitThis(false);
                            return setterCall;
                        }
                    }
                }
            }
        }
        return trn;
    }

<<<<<<< HEAD
    private Expression transformClosureExpression(final ClosureExpression exp) {
        for (Parameter prm : ClosureUtils.getParametersSafe(exp)) {
            Expression ini = transform(prm.getInitialExpression());
            prm.setInitialExpression(ini);
        }
        visitClassCodeContainer(exp.getCode());
=======
    private Expression transformPropertyExpression(final PropertyExpression exp) {
        if (exp.getNodeMetaData("assign.target") == null) {
            ClassNode traitType = getTraitSuperTarget(exp.getObjectExpression());
            if (traitType != null) {
                ClassNode helperType = getHelper(traitType);
                // TraitType.super.foo -> TraitType$Helper.getFoo(this)

                Function<MethodNode, MethodCallExpression> xform = (methodNode) -> {
                    MethodCallExpression methodCall = new MethodCallExpression(
                            new ClassExpression(helperType),
                            methodNode.getName(),
                            new ArgumentListExpression(
                                    new VariableExpression("this")
                            )
                    );
                    methodCall.getObjectExpression().setSourcePosition(((PropertyExpression) exp.getObjectExpression()).getObjectExpression());
                    methodCall.getMethod().setSourcePosition(exp.getProperty());
                    methodCall.setSpreadSafe(exp.isSpreadSafe());
                    methodCall.setMethodTarget(methodNode);
                    methodCall.setImplicitThis(false);
                    return methodCall;
                };

                String getterName = MetaProperty.getGetterName(exp.getPropertyAsString(), null);
                for (MethodNode method : helperType.getMethods(getterName)) {
                    if (method.isStatic() && method.getParameters().length == 1
                            && method.getParameters()[0].getType().equals(traitType)
                            && !method.getReturnType().equals(ClassHelper.VOID_TYPE)) {
                        return xform.apply(method);
                    }
                }

                String isserName = "is" + getterName.substring(3);
                for (MethodNode method : helperType.getMethods(isserName)) {
                    if (method.isStatic() && method.getParameters().length == 1
                            && method.getParameters()[0].getType().equals(traitType)
                            && method.getReturnType().equals(ClassHelper.boolean_TYPE)) {
                        return xform.apply(method);
                    }
                }
            }
        }
        exp.removeNodeMetaData("assign.target");
>>>>>>> ffb83225
        return super.transform(exp);
    }

    private Expression transformMethodCallExpression(final MethodCallExpression exp) {
        ClassNode traitType = getTraitSuperTarget(exp.getObjectExpression());
        if (traitType != null) {
            ClassNode helperType = getHelper(traitType);
            // TraitType.super.foo() -> TraitType$Helper.foo(this)

            ArgumentListExpression newArgs = new ArgumentListExpression();
            newArgs.addExpression(new VariableExpression("this"));
            Expression arguments = exp.getArguments();
            if (arguments instanceof TupleExpression) {
                for (Expression expression : (TupleExpression) arguments) {
                    newArgs.addExpression(transform(expression));
                }
            } else {
                newArgs.addExpression(transform(arguments));
            }

            MethodCallExpression newCall = new MethodCallExpression(
                    new ClassExpression(helperType),
                    transform(exp.getMethod()),
                    newArgs
            );
            newCall.getObjectExpression().setSourcePosition(((PropertyExpression) exp.getObjectExpression()).getObjectExpression());
            newCall.setSpreadSafe(exp.isSpreadSafe());
            newCall.setImplicitThis(false);
            return newCall;
        }
        return super.transform(exp);
    }

    private ClassNode getHelper(final ClassNode traitType) {
        // GROOVY-7909: A helper class in the same compilation unit may not have
        // been created when referenced; create a placeholder to be resolved later.
        if (!traitType.redirect().getInnerClasses().hasNext()
                && getSourceUnit().getAST().getClasses().contains(traitType.redirect())) {
            ClassNode helperType = new InnerClassNode(
                    traitType,
                    Traits.helperClassName(traitType),
                    ACC_PUBLIC | ACC_STATIC | ACC_ABSTRACT | ACC_SYNTHETIC,
                    ClassHelper.OBJECT_TYPE,
                    ClassNode.EMPTY_ARRAY,
                    null
            ).getPlainNodeReference();
            helperType.setRedirect(null);
            traitType.redirect().setNodeMetaData(UNRESOLVED_HELPER_CLASS, helperType);
            return helperType;
        }
        return Traits.findHelper(traitType);
    }

    private ClassNode getTraitSuperTarget(final Expression exp) {
        if (exp instanceof PropertyExpression) {
            PropertyExpression pexp = (PropertyExpression) exp;
            Expression objExp = pexp.getObjectExpression();
            if (objExp instanceof ClassExpression) {
                ClassNode type = objExp.getType();
                if (Traits.isTrait(type) && "super".equals(pexp.getPropertyAsString())) {
                    return type;
                }
            }
        }
        return null;
    }
}<|MERGE_RESOLUTION|>--- conflicted
+++ resolved
@@ -70,13 +70,11 @@
         if (exp instanceof BinaryExpression) {
             return transformBinaryExpression((BinaryExpression) exp);
         }
-<<<<<<< HEAD
         if (exp instanceof ClosureExpression) {
             return transformClosureExpression((ClosureExpression) exp);
-=======
+        }
         if (exp instanceof PropertyExpression) {
             return transformPropertyExpression((PropertyExpression) exp);
->>>>>>> ffb83225
         }
         if (exp instanceof MethodCallExpression) {
             return transformMethodCallExpression((MethodCallExpression) exp);
@@ -125,14 +123,15 @@
         return trn;
     }
 
-<<<<<<< HEAD
     private Expression transformClosureExpression(final ClosureExpression exp) {
         for (Parameter prm : ClosureUtils.getParametersSafe(exp)) {
             Expression ini = transform(prm.getInitialExpression());
             prm.setInitialExpression(ini);
         }
         visitClassCodeContainer(exp.getCode());
-=======
+        return super.transform(exp);
+    }
+
     private Expression transformPropertyExpression(final PropertyExpression exp) {
         if (exp.getNodeMetaData("assign.target") == null) {
             ClassNode traitType = getTraitSuperTarget(exp.getObjectExpression());
@@ -176,7 +175,6 @@
             }
         }
         exp.removeNodeMetaData("assign.target");
->>>>>>> ffb83225
         return super.transform(exp);
     }
 
