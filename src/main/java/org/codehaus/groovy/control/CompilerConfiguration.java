/*
 *  Licensed to the Apache Software Foundation (ASF) under one
 *  or more contributor license agreements.  See the NOTICE file
 *  distributed with this work for additional information
 *  regarding copyright ownership.  The ASF licenses this file
 *  to you under the Apache License, Version 2.0 (the
 *  "License"); you may not use this file except in compliance
 *  with the License.  You may obtain a copy of the License at
 *
 *    http://www.apache.org/licenses/LICENSE-2.0
 *
 *  Unless required by applicable law or agreed to in writing,
 *  software distributed under the License is distributed on an
 *  "AS IS" BASIS, WITHOUT WARRANTIES OR CONDITIONS OF ANY
 *  KIND, either express or implied.  See the License for the
 *  specific language governing permissions and limitations
 *  under the License.
 */
package org.codehaus.groovy.control;

import org.apache.groovy.util.Maps;
import org.codehaus.groovy.control.customizers.CompilationCustomizer;
import org.codehaus.groovy.control.io.NullWriter;
import org.codehaus.groovy.control.messages.WarningMessage;
import org.objectweb.asm.Opcodes;

import java.io.File;
import java.io.PrintWriter;
import java.util.Arrays;
import java.util.Collections;
import java.util.HashMap;
import java.util.HashSet;
import java.util.LinkedHashSet;
import java.util.LinkedList;
import java.util.List;
import java.util.Map;
import java.util.Optional;
import java.util.Properties;
import java.util.Set;
import java.util.StringTokenizer;

import static org.apache.groovy.util.SystemUtil.getBooleanSafe;
import static org.apache.groovy.util.SystemUtil.getSystemPropertySafe;
import static org.codehaus.groovy.runtime.StringGroovyMethods.isAtLeast;

/**
 * Compilation control flags and coordination stuff.
 */
public class CompilerConfiguration {

    /** Optimization Option for enabling <code>invokedynamic</code> compilation. */
    public static final String INVOKEDYNAMIC = "indy";

    /** Optimization Option for enabling attaching groovydoc as AST node metadata. */
    public static final String GROOVYDOC = "groovydoc";

    /** Optimization Option for enabling attaching {@link groovy.lang.Groovydoc} annotation. */
    public static final String RUNTIME_GROOVYDOC = "runtimeGroovydoc";

    /** Joint Compilation Option for enabling generating stubs in memory. */
    public static final String MEM_STUB = "memStub";

    /** This (<code>"1.4"</code>) is the value for targetBytecode to compile for a JDK 1.4. */
    public static final String JDK4 = "1.4";
    /** This (<code>"1.5"</code>) is the value for targetBytecode to compile for a JDK 1.5. */
    public static final String JDK5 = "1.5";
    /** This (<code>"1.6"</code>) is the value for targetBytecode to compile for a JDK 1.6. */
    public static final String JDK6 = "1.6";
    /** This (<code>"1.7"</code>) is the value for targetBytecode to compile for a JDK 1.7. */
    public static final String JDK7 = "1.7";
    /** This (<code>"1.8"</code>) is the value for targetBytecode to compile for a JDK 1.8. */
    public static final String JDK8 = "1.8";
    /** This (<code>"9"</code>) is the value for targetBytecode to compile for a JDK 9. */
    public static final String JDK9 = "9";
    /** This (<code>"10"</code>) is the value for targetBytecode to compile for a JDK 10. */
    public static final String JDK10 = "10";
    /** This (<code>"11"</code>) is the value for targetBytecode to compile for a JDK 11. */
    public static final String JDK11 = "11";
    /** This (<code>"12"</code>) is the value for targetBytecode to compile for a JDK 12. */
    public static final String JDK12 = "12";
    /** This (<code>"13"</code>) is the value for targetBytecode to compile for a JDK 13. */
    public static final String JDK13 = "13";
    /** This (<code>"14"</code>) is the value for targetBytecode to compile for a JDK 14. */
    public static final String JDK14 = "14";
    /** This (<code>"15"</code>) is the value for targetBytecode to compile for a JDK 15. */
    public static final String JDK15 = "15";

    /**
     * This constant is for comparing targetBytecode to ensure it is set to JDK 1.5 or later.
     * @deprecated
     */
    @Deprecated
    public static final String POST_JDK5 = JDK5;

    /**
     * This constant is for comparing targetBytecode to ensure it is set to an earlier value than JDK 1.5.
     * @deprecated
     */
    @Deprecated
    public static final String PRE_JDK5 = JDK4;

    /**
     * JDK version to bytecode version mapping.
     */
    public static final Map<String, Integer> JDK_TO_BYTECODE_VERSION_MAP = Maps.of(
            JDK4,  Opcodes.V1_4,
            JDK5,  Opcodes.V1_5,
            JDK6,  Opcodes.V1_6,
            JDK7,  Opcodes.V1_7,
            JDK8,  Opcodes.V1_8,
            JDK9,  Opcodes.V9,
            JDK10, Opcodes.V10,
            JDK11, Opcodes.V11,
            JDK12, Opcodes.V12,
            JDK13, Opcodes.V13,
            JDK14, Opcodes.V14,
            JDK15, Opcodes.V15
    );

    /**
     * The valid targetBytecode values.
     */
    public static final String[] ALLOWED_JDKS = JDK_TO_BYTECODE_VERSION_MAP.keySet().toArray(new String[JDK_TO_BYTECODE_VERSION_MAP.size()]);

<<<<<<< HEAD
=======
    /**
    * The valid instruction sets.
    */
>>>>>>> 829bdaef
    public static final int ASM_API_VERSION = Opcodes.ASM8;

    /**
     * The default source encoding.
     */
    public static final String DEFAULT_SOURCE_ENCODING = "UTF-8";

    /**
     *  A convenience for getting a default configuration.  Do not modify it!
     *  See {@link #CompilerConfiguration(Properties)} for an example on how to
     *  make a suitable copy to modify.  But if you're really starting from a
     *  default context, then you probably just want <code>new CompilerConfiguration()</code>.
     */
    public static final CompilerConfiguration DEFAULT = new CompilerConfiguration() {
        @Override
        public List<String> getClasspath() {
            return Collections.unmodifiableList(super.getClasspath());
        }

        @Override
        public List<CompilationCustomizer> getCompilationCustomizers() {
            return Collections.unmodifiableList(super.getCompilationCustomizers());
        }

        @Override
        public Set<String> getDisabledGlobalASTTransformations() {
            return Optional.ofNullable(super.getDisabledGlobalASTTransformations()).map(Collections::unmodifiableSet).orElse(null);
        }

        @Override
        public Map<String, Object> getJointCompilationOptions() {
            return Optional.ofNullable(super.getJointCompilationOptions()).map(Collections::unmodifiableMap).orElse(null);
        }

        @Override
        public Map<String, Boolean> getOptimizationOptions() {
            return Collections.unmodifiableMap(super.getOptimizationOptions());
        }

        @Override
        public Set<String> getScriptExtensions() {
            return Collections.unmodifiableSet(super.getScriptExtensions());
        }

        @Override
        public void setBytecodePostprocessor(final BytecodeProcessor bytecodePostprocessor) {
            throw new UnsupportedOperationException();
        }

        @Override
        public void setClasspath(final String classpath) {
            throw new UnsupportedOperationException();
        }

        @Override
        public void setClasspathList(final List<String> parts) {
            throw new UnsupportedOperationException();
        }

        @Override
        public CompilerConfiguration addCompilationCustomizers(final CompilationCustomizer... customizers) {
            throw new UnsupportedOperationException();
        }

        @Override
        public void setDebug(final boolean debug) {
            throw new UnsupportedOperationException();
        }

        @Override
        public void setDefaultScriptExtension(final String defaultScriptExtension) {
            throw new UnsupportedOperationException();
        }

        @Override
        public void setDisabledGlobalASTTransformations(final Set<String> disabledGlobalASTTransformations) {
            throw new UnsupportedOperationException();
        }

        @Override
        public void setJointCompilationOptions(final Map<String, Object> options) {
            throw new UnsupportedOperationException();
        }

        @Override
        public void setMinimumRecompilationInterval(final int time) {
            throw new UnsupportedOperationException();
        }

        @Override
        public void setOptimizationOptions(final Map<String, Boolean> options) {
            throw new UnsupportedOperationException();
        }

        @Override
        public void setOutput(final PrintWriter output) {
            throw new UnsupportedOperationException();
        }

        @Override
        public void setParameters(final boolean parameters) {
            throw new UnsupportedOperationException();
        }

        @Override
        public void setPluginFactory(final ParserPluginFactory pluginFactory) {
            throw new UnsupportedOperationException();
        }

        @Override
        public void setPreviewFeatures(final boolean previewFeatures) {
            throw new UnsupportedOperationException();
        }

        @Override
        public void setRecompileGroovySource(final boolean recompile) {
            throw new UnsupportedOperationException();
        }

        @Override
        public void setScriptBaseClass(final String scriptBaseClass) {
            throw new UnsupportedOperationException();
        }

        @Override
        public void setScriptExtensions(final Set<String> scriptExtensions) {
            throw new UnsupportedOperationException();
        }

        @Override
        public void setSourceEncoding(final String encoding) {
            throw new UnsupportedOperationException();
        }

        @Override
        public void setTargetBytecode(final String version) {
            throw new UnsupportedOperationException();
        }

        @Override
        public void setTargetDirectory(final File directory) {
            throw new UnsupportedOperationException();
        }

        @Override
        public void setTargetDirectory(final String directory) {
            throw new UnsupportedOperationException();
        }

        @Override
        public void setTolerance(final int tolerance) {
            throw new UnsupportedOperationException();
        }

        @Override
        public void setVerbose(final boolean verbose) {
            throw new UnsupportedOperationException();
        }

        @Override
        public void setWarningLevel(final int level) {
            throw new UnsupportedOperationException();
        }
    };

    /**
     * See {@link WarningMessage} for levels.
     */
    private int warningLevel;

    /**
     * Encoding for source files
     */
    private String sourceEncoding;

    /**
     * The <code>PrintWriter</code> does nothing.
     */
    private PrintWriter output;

    /**
     * Directory into which to write classes
     */
    private File targetDirectory;

    /**
     * Classpath for use during compilation
     */
    private List<String> classpath;

    /**
     * If true, the compiler should produce action information
     */
    private boolean verbose;

    /**
     * If true, debugging code should be activated
     */
    private boolean debug;

    /**
     * If true, generates metadata for reflection on method parameters
     */
    private boolean parameters;

    /**
     * The number of non-fatal errors to allow before bailing
     */
    private int tolerance;

    /**
     * Base class name for scripts (must derive from Script)
     */
    private String scriptBaseClass;

    private ParserPluginFactory pluginFactory;

    /**
     * extension used to find a groovy file
     */
    private String defaultScriptExtension;

    /**
     * extensions used to find a groovy files
     */
    private Set<String> scriptExtensions = new LinkedHashSet<>();

    /**
     * if set to true recompilation is enabled
     */
    private boolean recompileGroovySource;

    /**
     * sets the minimum of time after a script can be recompiled.
     */
    private int minimumRecompilationInterval;

    /**
     * sets the bytecode version target
     */
    private String targetBytecode;

    /**
     * Whether the bytecode version has preview features enabled (JEP 12)
     */
    private boolean previewFeatures;

    /**
     * options for joint compilation (null by default == no joint compilation)
     */
    private Map<String, Object> jointCompilationOptions;

    /**
     * options for optimizations (empty map by default)
     */
    private Map<String, Boolean> optimizationOptions;

    private final List<CompilationCustomizer> compilationCustomizers = new LinkedList<>();

    /**
     * Global AST transformations which should not be loaded even if they are
     * defined in META-INF/services/org.codehaus.groovy.transform.ASTTransformation files.
     * By default, none are disabled.
     */
    private Set<String> disabledGlobalASTTransformations;

    private BytecodeProcessor bytecodePostprocessor;

    /**
     * Sets the compiler flags/settings to default values.
     *
     * The following system properties are referenced when setting the configuration:
     *
     * <blockquote>
     * <table summary="Groovy Compiler Configuration Properties">
     *   <tr><th>Property Key</th><th>Related Property Getter</th></tr>
     *   <tr><td><code>groovy.antlr4</code></td><td>{@link #getPluginFactory}</td></tr>
     *   <tr><td><code>groovy.source.encoding</code> (defaulting to <code>file.encoding</code>)</td><td>{@link #getSourceEncoding}</td></tr>
     *   <tr><td><code>groovy.target.bytecode</code></td><td>{@link #getTargetBytecode}</td></tr>
     *   <tr><td><code>groovy.target.directory</code></td><td>{@link #getTargetDirectory}</td></tr>
     *   <tr><td><code>groovy.parameters</code></td><td>{@link #getParameters()}</td></tr>
     *   <tr><td><code>groovy.preview.features</code></td><td>{@link #isPreviewFeatures}</td></tr>
     *   <tr><td><code>groovy.default.scriptExtension</code></td><td>{@link #getDefaultScriptExtension}</td></tr>
     * </table>
     * </blockquote>
     *
     * The following system properties are referenced when setting the configuration optimization options:
     *
     * <blockquote>
     * <table summary="Groovy Compiler Optimization Options Configuration Properties">
     *   <tr><th>Property Key</th><th>Related Property Getter</th></tr>
     *   <tr><td><code>groovy.target.indy</code></td><td>{@link #getOptimizationOptions}</td></tr>
     *   <tr><td><code>groovy.attach.groovydoc</code></td><td>{@link #getOptimizationOptions}</td></tr>
     *   <tr><td><code>groovy.attach.runtime.groovydoc</code></td><td>{@link #getOptimizationOptions}</td></tr>
     * </table>
     * </blockquote>
     */
    public CompilerConfiguration() {
        classpath = new LinkedList<>();

        tolerance = 10;
        minimumRecompilationInterval = 100;
        warningLevel = WarningMessage.LIKELY_ERRORS;
        parameters = getBooleanSafe("groovy.parameters");
        previewFeatures = getBooleanSafe("groovy.preview.features");
        sourceEncoding = getSystemPropertySafe("groovy.source.encoding",
            getSystemPropertySafe("file.encoding", DEFAULT_SOURCE_ENCODING));
        setTargetDirectorySafe(getSystemPropertySafe("groovy.target.directory"));
        setTargetBytecodeIfValid(getSystemPropertySafe("groovy.target.bytecode", JDK8));
        defaultScriptExtension = getSystemPropertySafe("groovy.default.scriptExtension", ".groovy");

        optimizationOptions = new HashMap<>(4);
        handleOptimizationOption(optimizationOptions, INVOKEDYNAMIC, "groovy.target.indy");
        handleOptimizationOption(optimizationOptions, GROOVYDOC, "groovy.attach.groovydoc");
        handleOptimizationOption(optimizationOptions, RUNTIME_GROOVYDOC, "groovy.attach.runtime.groovydoc");
    }

    private void handleOptimizationOption(final Map<String, Boolean> options, final String optionName, final String sysOptionName) {
        String propValue = getSystemPropertySafe(sysOptionName);
        boolean optionEnabled = propValue == null
                ? (DEFAULT != null && Boolean.TRUE.equals(DEFAULT.getOptimizationOptions().get(optionName)))
                : Boolean.parseBoolean(propValue);

        if (optionEnabled) {
            options.put(optionName, Boolean.TRUE);
        }
    }

    /**
     * Copy constructor. Use this if you have a mostly correct configuration
     * for your compilation but you want to make a some changes programmatically.
     * An important reason to prefer this approach is that your code will most
     * likely be forward compatible with future changes to this configuration API.
     * <p>
     * An example of this copy constructor at work:
     * <blockquote><pre>
     * // In all likelihood there is already a configuration in your code's context
     * // for you to copy, but for the sake of this example we'll use the global default.
     * CompilerConfiguration myConfiguration = new CompilerConfiguration(CompilerConfiguration.DEFAULT);
     * myConfiguration.setDebug(true);
     * </pre></blockquote>
     *
     * @param configuration The configuration to copy.
     */
    public CompilerConfiguration(final CompilerConfiguration configuration) {
        setWarningLevel(configuration.getWarningLevel());
        setTargetDirectory(configuration.getTargetDirectory());
        setClasspathList(new LinkedList<String>(configuration.getClasspath()));
        setVerbose(configuration.getVerbose());
        setDebug(configuration.getDebug());
        setParameters(configuration.getParameters());
        setTolerance(configuration.getTolerance());
        setScriptBaseClass(configuration.getScriptBaseClass());
        setRecompileGroovySource(configuration.getRecompileGroovySource());
        setMinimumRecompilationInterval(configuration.getMinimumRecompilationInterval());
        setTargetBytecode(configuration.getTargetBytecode());
        setPreviewFeatures(configuration.isPreviewFeatures());
        setDefaultScriptExtension(configuration.getDefaultScriptExtension());
        setSourceEncoding(configuration.getSourceEncoding());
        Map<String, Object> jointCompilationOptions = configuration.getJointCompilationOptions();
        if (jointCompilationOptions != null) {
            jointCompilationOptions = new HashMap<>(jointCompilationOptions);
        }
        setJointCompilationOptions(jointCompilationOptions);
        setPluginFactory(configuration.getPluginFactory());
        setDisabledGlobalASTTransformations(configuration.getDisabledGlobalASTTransformations());
        setScriptExtensions(new LinkedHashSet<>(configuration.getScriptExtensions()));
        setOptimizationOptions(new HashMap<>(configuration.getOptimizationOptions()));
        setBytecodePostprocessor(configuration.getBytecodePostprocessor());
    }

    /**
     * Sets the configuration flags/settings according to values from the supplied {@code Properties} instance
     * or if not found, supplying a default value.
     *
     * Note that unlike {@link #CompilerConfiguration()}, the "defaults" here do <em>not</em> in general
     * include checking the settings in {@link System#getProperties()}.
     * If you want to set a few flags but keep Groovy's default
     * configuration behavior then be sure to make your settings in
     * a {@code Properties} object that is backed by <code>System.getProperties()</code> (which
     * is done using this constructor). That might be done like this:
     * <blockquote><pre>
     * Properties myProperties = new Properties(System.getProperties());
     * myProperties.setProperty("groovy.output.debug", "true");
     * myConfiguration = new CompilerConfiguration(myProperties);
     * </pre></blockquote>
     * And you also have to contend with a possible {@code SecurityException} when
     * getting the system properties (See {@link System#getProperties()}).
     * A safer approach would be to copy a default
     * {@code CompilerConfiguration} and make your changes there using the setter:
     * <blockquote><pre>
     * // In all likelihood there is already a configuration for you to copy,
     * // but for the sake of this example we'll use the global default.
     * CompilerConfiguration myConfiguration = new CompilerConfiguration(CompilerConfiguration.DEFAULT);
     * myConfiguration.setDebug(true);
     * </pre></blockquote>
     *
     * The following properties are referenced when setting the configuration:
     *
     * <blockquote>
     * <table summary="Groovy Compiler Configuration Properties">
     *   <tr><th>Property Key</th><th>Related Property Getter</th></tr>
     *   <tr><td><code>groovy.warnings</code></td><td>{@link #getWarningLevel}</td></tr>
     *   <tr><td><code>groovy.source.encoding</code> (defaulting to <code>file.encoding</code>)</td><td>{@link #getSourceEncoding}</td></tr>
     *   <tr><td><code>groovy.target.directory</code></td><td>{@link #getTargetDirectory}</td></tr>
     *   <tr><td><code>groovy.target.bytecode</code></td><td>{@link #getTargetBytecode}</td></tr>
     *   <tr><td><code>groovy.parameters</code></td><td>{@link #getParameters()}</td></tr>
     *   <tr><td><code>groovy.preview.features</code></td><td>{@link #isPreviewFeatures}</td></tr>
     *   <tr><td><code>groovy.classpath</code></td><td>{@link #getClasspath}</td></tr>
     *   <tr><td><code>groovy.output.verbose</code></td><td>{@link #getVerbose}</td></tr>
     *   <tr><td><code>groovy.output.debug</code></td><td>{@link #getDebug}</td></tr>
     *   <tr><td><code>groovy.errors.tolerance</code></td><td>{@link #getTolerance}</td></tr>
     *   <tr><td><code>groovy.default.scriptExtension</code></td><td>{@link #getDefaultScriptExtension}</td></tr>
     *   <tr><td><code>groovy.script.base</code></td><td>{@link #getScriptBaseClass}</td></tr>
     *   <tr><td><code>groovy.recompile</code></td><td>{@link #getRecompileGroovySource}</td></tr>
     *   <tr><td><code>groovy.recompile.minimumInterval</code></td><td>{@link #getMinimumRecompilationInterval}</td></tr>
     *   <tr><td><code>groovy.disabled.global.ast.transformations</code></td><td>{@link #getDisabledGlobalASTTransformations}</td></tr>
     * </table>
     * </blockquote>
     *
     * @param configuration The properties to get flag values from.
     */
    public CompilerConfiguration(final Properties configuration) throws ConfigurationException {
        this();
        configure(configuration);
    }

    /**
     * Checks if the specified bytecode version string represents a JDK 1.5+ compatible
     * bytecode version.
     * @param bytecodeVersion The parameter can take one of the values in {@link #ALLOWED_JDKS}.
     * @return true if the bytecode version is JDK 1.5+
     */
    public static boolean isPostJDK5(final String bytecodeVersion) {
        return isAtLeast(bytecodeVersion, JDK5);
    }

    /**
     * Checks if the specified bytecode version string represents a JDK 1.7+ compatible
     * bytecode version.
     * @param bytecodeVersion The parameter can take one of the values in {@link #ALLOWED_JDKS}.
     * @return true if the bytecode version is JDK 1.7+
     */
    public static boolean isPostJDK7(final String bytecodeVersion) {
        return isAtLeast(bytecodeVersion, JDK7);
    }

    /**
     * Checks if the specified bytecode version string represents a JDK 1.8+ compatible
     * bytecode version.
     * @param bytecodeVersion The parameter can take one of the values in {@link #ALLOWED_JDKS}.
     * @return true if the bytecode version is JDK 1.8+
     */
    public static boolean isPostJDK8(final String bytecodeVersion) {
        return isAtLeast(bytecodeVersion, JDK8);
    }

    /**
     * Checks if the specified bytecode version string represents a JDK 1.8+ compatible
     * bytecode version.
     * @param bytecodeVersion The parameter can take one of the values in {@link #ALLOWED_JDKS}.
     * @return true if the bytecode version is JDK 9.0+
     */
    public static boolean isPostJDK9(final String bytecodeVersion) {
        return isAtLeast(bytecodeVersion, JDK9);
    }

    /**
     * Method to configure a CompilerConfiguration by using Properties.
     * For a list of available properties look at {@link #CompilerConfiguration(Properties)}.
     * @param configuration The properties to get flag values from.
     */
    public void configure(final Properties configuration) throws ConfigurationException {
        String text;
        int numeric;

        numeric = getWarningLevel();
        text = configuration.getProperty("groovy.warnings", "likely errors");
        try {
            numeric = Integer.parseInt(text);
        } catch (NumberFormatException e) {
            text = text.toLowerCase();
            if (text.equals("none")) {
                numeric = WarningMessage.NONE;
            } else if (text.startsWith("likely")) {
                numeric = WarningMessage.LIKELY_ERRORS;
            } else if (text.startsWith("possible")) {
                numeric = WarningMessage.POSSIBLE_ERRORS;
            } else if (text.startsWith("paranoia")) {
                numeric = WarningMessage.PARANOIA;
            } else {
                throw new ConfigurationException("unrecognized groovy.warnings: " + text);
            }
        }
        setWarningLevel(numeric);

        text = configuration.getProperty("groovy.source.encoding");
        if (text == null) {
            text = configuration.getProperty("file.encoding", DEFAULT_SOURCE_ENCODING);
        }
        setSourceEncoding(text);

        text = configuration.getProperty("groovy.target.directory");
        if (text != null) setTargetDirectory(text);

        text = configuration.getProperty("groovy.target.bytecode");
        if (text != null) setTargetBytecode(text);

        text = configuration.getProperty("groovy.parameters");
        if (text != null) setParameters(text.equalsIgnoreCase("true"));

        text = configuration.getProperty("groovy.preview.features");
        if (text != null) setPreviewFeatures(text.equalsIgnoreCase("true"));

        text = configuration.getProperty("groovy.classpath");
        if (text != null) setClasspath(text);

        text = configuration.getProperty("groovy.output.verbose");
        if (text != null) setVerbose(text.equalsIgnoreCase("true"));

        text = configuration.getProperty("groovy.output.debug");
        if (text != null) setDebug(text.equalsIgnoreCase("true"));

        numeric = 10;
        text = configuration.getProperty("groovy.errors.tolerance", "10");
        try {
            numeric = Integer.parseInt(text);
        } catch (NumberFormatException e) {
            throw new ConfigurationException(e);
        }
        setTolerance(numeric);

        text = configuration.getProperty("groovy.default.scriptExtension");
        if (text != null) setDefaultScriptExtension(text);

        text = configuration.getProperty("groovy.script.base");
        if (text != null) setScriptBaseClass(text);

        text = configuration.getProperty("groovy.recompile");
        if (text != null) setRecompileGroovySource(text.equalsIgnoreCase("true"));

        numeric = 100;
        text = configuration.getProperty("groovy.recompile.minimumIntervall"); // legacy misspelling
        try {
            if (text == null) text = configuration.getProperty("groovy.recompile.minimumInterval");
            if (text != null) {
                numeric = Integer.parseInt(text);
            }
        } catch (NumberFormatException e) {
            throw new ConfigurationException(e);
        }
        setMinimumRecompilationInterval(numeric);

        text = configuration.getProperty("groovy.disabled.global.ast.transformations");
        if (text != null) {
            String[] classNames = text.split(",\\s*}");
            Set<String> blacklist = new HashSet<>(Arrays.asList(classNames));
            setDisabledGlobalASTTransformations(blacklist);
        }
    }

    /**
     * Gets the currently configured warning level. See {@link WarningMessage}
     * for level details.
     */
    public int getWarningLevel() {
        return this.warningLevel;
    }

    /**
     * Sets the warning level. See {@link WarningMessage} for level details.
     */
    public void setWarningLevel(final int level) {
        if (level < WarningMessage.NONE || level > WarningMessage.PARANOIA) {
            this.warningLevel = WarningMessage.LIKELY_ERRORS;
        } else {
            this.warningLevel = level;
        }
    }

    /**
     * Gets the currently configured source file encoding.
     */
    public String getSourceEncoding() {
        return this.sourceEncoding;
    }

    /**
     * Sets the encoding to be used when reading source files.
     */
    public void setSourceEncoding(final String encoding) {
        this.sourceEncoding = Optional.ofNullable(encoding).orElse(DEFAULT_SOURCE_ENCODING);
    }

    /**
     * Gets the currently configured output writer.
     * @deprecated not used anymore
     */
    @Deprecated
    public PrintWriter getOutput() {
        return this.output;
    }

    /**
     * Sets the output writer.
     * @deprecated not used anymore, has no effect
     */
    @Deprecated
    public void setOutput(final PrintWriter output) {
        if (output == null) {
            this.output = new PrintWriter(NullWriter.DEFAULT);
        } else {
            this.output = output;
        }
    }

    /**
     * Gets the target directory for writing classes.
     */
    public File getTargetDirectory() {
        return this.targetDirectory;
    }

    /**
     * Sets the target directory.
     */
    public void setTargetDirectory(final String directory) {
        setTargetDirectorySafe(directory);
    }

    private void setTargetDirectorySafe(final String directory) {
        if (directory != null && directory.length() > 0) {
            this.targetDirectory = new File(directory);
        } else {
            this.targetDirectory = null;
        }
    }

    /**
     * Sets the target directory.
     */
    public void setTargetDirectory(final File directory) {
        this.targetDirectory = directory;
    }

    /**
     * @return the classpath
     */
    public List<String> getClasspath() {
        return this.classpath;
    }

    /**
     * Sets the classpath.
     */
    public void setClasspath(final String classpath) {
        this.classpath = new LinkedList<>();
        StringTokenizer tokenizer = new StringTokenizer(classpath, File.pathSeparator);
        while (tokenizer.hasMoreTokens()) {
            this.classpath.add(tokenizer.nextToken());
        }
    }

    /**
     * sets the classpath using a list of Strings
     * @param parts list of strings containing the classpath parts
     */
    public void setClasspathList(final List<String> parts) {
        this.classpath = new LinkedList<>(parts);
    }

    /**
     * Returns true if verbose operation has been requested.
     */
    public boolean getVerbose() {
        return this.verbose;
    }

    /**
     * Turns verbose operation on or off.
     */
    public void setVerbose(final boolean verbose) {
        this.verbose = verbose;
    }

    /**
     * Returns true if debugging operation has been requested.
     */
    public boolean getDebug() {
        return this.debug;
    }

    /**
     * Turns debugging operation on or off.
     */
    public void setDebug(final boolean debug) {
        this.debug = debug;
    }

    /**
     * Returns true if parameter metadata generation has been enabled.
     */
    public boolean getParameters() {
        return this.parameters;
    }

    /**
     * Turns parameter metadata generation on or off.
     */
    public void setParameters(final boolean parameters) {
        this.parameters = parameters;
    }

    /**
     * Returns the requested error tolerance.
     */
    public int getTolerance() {
        return this.tolerance;
    }

    /**
     * Sets the error tolerance, which is the number of
     * non-fatal errors (per unit) that should be tolerated before
     * compilation is aborted.
     */
    public void setTolerance(final int tolerance) {
        this.tolerance = tolerance;
    }

    /**
     * Gets the name of the base class for scripts.  It must be a subclass
     * of Script.
     */
    public String getScriptBaseClass() {
        return this.scriptBaseClass;
    }

    /**
     * Sets the name of the base class for scripts.  It must be a subclass
     * of Script.
     */
    public void setScriptBaseClass(final String scriptBaseClass) {
        this.scriptBaseClass = scriptBaseClass;
    }

    public ParserPluginFactory getPluginFactory() {
        if (pluginFactory == null) {
            pluginFactory = !Boolean.parseBoolean(getSystemPropertySafe("groovy.antlr4", "true"))
                                ? ParserPluginFactory.antlr2() : ParserPluginFactory.antlr4();
        }
        return pluginFactory;
    }

    public void setPluginFactory(final ParserPluginFactory pluginFactory) {
        this.pluginFactory = pluginFactory;
    }

    public void setScriptExtensions(final Set<String> scriptExtensions) {
        this.scriptExtensions = Optional.ofNullable(scriptExtensions).orElseGet(LinkedHashSet::new);
    }

    public Set<String> getScriptExtensions() {
        if (scriptExtensions == null || scriptExtensions.isEmpty()) {
            /*
             *  this happens
             *  *    when groovyc calls FileSystemCompiler in forked mode, or
             *  *    when FileSystemCompiler is run from the command line directly, or
             *  *    when groovy was not started using groovyc or FileSystemCompiler either
             */
            scriptExtensions = SourceExtensionHandler.getRegisteredExtensions(getClass().getClassLoader());
        }
        return scriptExtensions;
    }

    public String getDefaultScriptExtension() {
        return defaultScriptExtension;
    }

    public void setDefaultScriptExtension(final String defaultScriptExtension) {
        this.defaultScriptExtension = defaultScriptExtension;
    }

    public boolean getRecompileGroovySource() {
        return recompileGroovySource;
    }

    public void setRecompileGroovySource(final boolean recompile) {
        recompileGroovySource = recompile;
    }

    public int getMinimumRecompilationInterval() {
        return minimumRecompilationInterval;
    }

    public void setMinimumRecompilationInterval(final int time) {
        minimumRecompilationInterval = Math.max(0,time);
    }

    /**
     * Sets the bytecode compatibility level. The parameter can take one of the values
     * in {@link #ALLOWED_JDKS}.
     *
     * @param version the bytecode compatibility level
     */
    public void setTargetBytecode(final String version) {
        setTargetBytecodeIfValid(version);
    }

    private void setTargetBytecodeIfValid(final String version) {
        if (JDK_TO_BYTECODE_VERSION_MAP.containsKey(version)) {
            this.targetBytecode = version;
        }
    }

    /**
     * Retrieves the compiler bytecode compatibility level. Defaults to the minimum
     * officially supported bytecode version for any particular Groovy version.
     *
     * @return bytecode compatibility level
     */
    public String getTargetBytecode() {
        return this.targetBytecode;
    }

    /**
     * Whether the bytecode version has preview features enabled (JEP 12)
     *
     * @return preview features
     */
    public boolean isPreviewFeatures() {
        return previewFeatures;
    }

    /**
     * Sets whether the bytecode version has preview features enabled (JEP 12).
     *
     * @param previewFeatures whether to support preview features
     */
    public void setPreviewFeatures(final boolean previewFeatures) {
        this.previewFeatures = previewFeatures;
    }

    /**
     * Gets the joint compilation options for this configuration.
     * @return the options
     */
    public Map<String, Object> getJointCompilationOptions() {
        return jointCompilationOptions;
    }

    /**
     * Sets the joint compilation options for this configuration.
     * Using null will disable joint compilation.
     * @param options the options
     */
    public void setJointCompilationOptions(final Map<String, Object> options) {
        jointCompilationOptions = options;
    }

    /**
     * Gets the optimization options for this configuration.
     * @return the options (always not null)
     */
    public Map<String, Boolean> getOptimizationOptions() {
        return optimizationOptions;
    }

    /**
     * Sets the optimization options for this configuration.
     * No entry or a true for that entry means to enable that optimization,
     * a false means the optimization is disabled.
     * Valid keys are "all" and "int".
     * @param options the options.
     * @throws IllegalArgumentException if the options are null
     */
    public void setOptimizationOptions(final Map<String, Boolean> options) {
        if (options == null) throw new IllegalArgumentException("provided option map must not be null");
        optimizationOptions = options;
    }

    /**
     * Adds compilation customizers to the compilation process. A compilation customizer is a class node
     * operation which performs various operations going from adding imports to access control.
     * @param customizers the list of customizers to be added
     * @return this configuration instance
     */
    public CompilerConfiguration addCompilationCustomizers(final CompilationCustomizer... customizers) {
        if (customizers == null) throw new IllegalArgumentException("provided customizers list must not be null");
        Collections.addAll(compilationCustomizers, customizers);
        return this;
    }

    /**
     * Returns the list of compilation customizers.
     * @return the customizers (always not null)
     */
    public List<CompilationCustomizer> getCompilationCustomizers() {
        return compilationCustomizers;
    }

    /**
     * Returns the list of disabled global AST transformation class names.
     * @return a list of global AST transformation fully qualified class names
     */
    public Set<String> getDisabledGlobalASTTransformations() {
        return disabledGlobalASTTransformations;
    }

    /**
     * Disables the specified global AST transformations. In order to avoid class loading side effects,
     * it is not recommended to use MyASTTransformation.class.getName() but instead directly use the class
     * name as a string. Disabled AST transformations only apply to automatically loaded global AST
     * transformations, that is to say transformations defined in a
     * META-INF/services/org.codehaus.groovy.transform.ASTTransformation file.
     * If you explicitly add a global AST transformation in your compilation process,
     * for example using the {@link org.codehaus.groovy.control.customizers.ASTTransformationCustomizer} or
     * using a {@link org.codehaus.groovy.control.CompilationUnit.IPrimaryClassNodeOperation},
     * then nothing will prevent the transformation from being loaded.
     *
     * @param disabledGlobalASTTransformations a set of fully qualified class names of global AST transformations
     * which should not be loaded.
     */
    public void setDisabledGlobalASTTransformations(final Set<String> disabledGlobalASTTransformations) {
        this.disabledGlobalASTTransformations = disabledGlobalASTTransformations;
    }

    public BytecodeProcessor getBytecodePostprocessor() {
        return bytecodePostprocessor;
    }

    public void setBytecodePostprocessor(final BytecodeProcessor bytecodePostprocessor) {
        this.bytecodePostprocessor = bytecodePostprocessor;
    }

    /**
     * Checks if invoke dynamic is enabled.
     */
    public boolean isIndyEnabled() {
        Boolean indyEnabled = getOptimizationOptions().get(INVOKEDYNAMIC);
        return Optional.ofNullable(indyEnabled).orElse(Boolean.FALSE);
    }

    /**
     * Checks if groovydoc is enabled.
     */
    public boolean isGroovydocEnabled() {
        Boolean groovydocEnabled = getOptimizationOptions().get(GROOVYDOC);
        return Optional.ofNullable(groovydocEnabled).orElse(Boolean.FALSE);
    }

    /**
     * Checks if runtime groovydoc is enabled.
     */
    public boolean isRuntimeGroovydocEnabled() {
        Boolean runtimeGroovydocEnabled = getOptimizationOptions().get(RUNTIME_GROOVYDOC);
        return Optional.ofNullable(runtimeGroovydocEnabled).orElse(Boolean.FALSE);
    }
}<|MERGE_RESOLUTION|>--- conflicted
+++ resolved
@@ -122,12 +122,9 @@
      */
     public static final String[] ALLOWED_JDKS = JDK_TO_BYTECODE_VERSION_MAP.keySet().toArray(new String[JDK_TO_BYTECODE_VERSION_MAP.size()]);
 
-<<<<<<< HEAD
-=======
     /**
     * The valid instruction sets.
     */
->>>>>>> 829bdaef
     public static final int ASM_API_VERSION = Opcodes.ASM8;
 
     /**
