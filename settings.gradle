--- conflicted
+++ resolved
@@ -30,12 +30,8 @@
 
 // check https://gradle.com/enterprise/releases with new versions. GE plugin version should not lag behind Gradle version
 plugins {
-<<<<<<< HEAD
-    id "com.gradle.enterprise" version "3.13.4"
+    id "com.gradle.enterprise" version "3.14"
     id 'com.gradle.common-custom-user-data-gradle-plugin' version '1.11'
-=======
-    id "com.gradle.enterprise" version "3.14"
->>>>>>> d465bec9
 }
 
 apply from: 'gradle/build-scans.gradle'
