--- conflicted
+++ resolved
@@ -150,11 +150,7 @@
     slf4jVersion = '1.7.36'
     xmlunitVersion = '1.6'
     xstreamVersion = '1.4.19'
-<<<<<<< HEAD
-    spockVersion = '2.0-groovy-3.0'
-=======
     spockVersion = '2.1-groovy-3.0'
->>>>>>> 008ae028
     spotbugsVersion = '4.4.0'
     spotbugsAnnotationsVersion = '4.4.0'
     checkstyleVersion = '8.44'
